(ns caribou.migration
  (:require [clojure.set :as set]
            [clojure.java.jdbc :as sql]
            [clojure.pprint :as pprint]
            [leiningen.core.main :as lein]
            [caribou.util :as util]
            [caribou.config :as config]
            [caribou.logger :as log]
            [caribou.db :as db]
            [caribou.core :as caribou]))

(defn get-migration
  [name]
  (db/query "select name from migration where name = ?" [name]))

(defn used-migrations
  []
  (try 
    (map #(% :name) (db/query "select * from migration"))
    (catch Exception e
      (log/error (.getMessage e)))))

(defn symbol-in-namespace
  [sym n]
  (let [namesp (symbol n)
        _  (require :reload namesp)
        resolved-symbol (ns-resolve namesp (symbol sym))]
    resolved-symbol))

(defn load-migration-order
  [namespace]
  (let [order-namespace (str namespace ".order")
        order-symbol (symbol-in-namespace "order" order-namespace)]
    (if-not (nil? order-symbol)
      (map #(str namespace "." %) @order-symbol)
      ())))

(defn munge-for-migrate
  [config]
  (if (= (:subprotocol config) "h2")
    (merge config {:db-path "/./"})
    config))

(defn migrate
  [migration-name migration rollback]
  (log/info (str " -> migration " migration-name " started."))
  (when (nil? rollback)
    (log/warn (str "No rollback available for migration " migration-name)))
  (caribou/with-caribou
    (caribou/init (config/draw))
    (migration)
    (db/insert :migration {:name migration-name}))
    (log/info (str " <- migration " migration " ended.")))

(defn run-migration
  [migration]
  (let [migrate-symbol (symbol-in-namespace "migrate" migration)
        rollback-symbol (symbol-in-namespace "rollback" migration)]
    (when (nil? migrate-symbol)
      (throw (Exception. (str migration " has no 'migrate' function"))))
    (migrate migration migrate-symbol rollback-symbol)))

(defn run-migrations
<<<<<<< HEAD
  [prj config exit? & migrations]
  (let [app-migration-namespace (:migration-namespace prj)]
    (db/with-db config
=======
  [prj config-file exit? & migrations]

  (let [cfg (config/read-config config-file)
        cfg (config/process-config cfg)
        used (used-migrations)
        app-migration-namespace (:migration-namespace prj)]
    (db/with-db cfg
>>>>>>> 747b1fa2
      (log/info "Already used these: ")
      (pprint/pprint used)
      (let [core-migrations (load-migration-order "caribou.migrations")
            app-migrations  (if app-migration-namespace
                              (load-migration-order app-migration-namespace)
                              (log/warn "no application namespace provided."))
            all-migrations  (if (empty? (remove nil? migrations))
                              (concat core-migrations app-migrations)
                              migrations)
            unused-migrations (set/difference (set all-migrations) (set used))]
        (doseq [m all-migrations]
          (when (unused-migrations m)
            (run-migration m)))
        (log/info " <- run-migrations ended.")))
    ;; This is because the presence of an active h2 thread prevents
    ;; this function from returning to lein-caribou, which invoked
    ;; it using 'eval-in-project'
    (if exit? (lein/exit))))

(defn run-rollback
  [rollback]
  (log/info (str "Trying to run rollback " rollback))
  (let [used-migrations (used-migrations)]
    (if-not (= (last used-migrations) rollback)
      (do
        (log/error
         (str "You can only roll back the last-applied migration:"
              (with-out-str (pprint/pprint used-migrations))))
        false)
      (do
        (let [rollback-symbol (symbol-in-namespace "rollback" rollback)]
          (when (nil? rollback-symbol)
            (throw (Exception. (str rollback " has no 'rollback' function"))))
          (caribou/with-caribou (caribou/init (config/draw))
            (rollback-symbol))
          (when (db/table? "migration")
            (db/delete :migration "name = ?" rollback))
          true)))))

(defn run-rollbacks
  [prj config exit? & rollbacks]
  (let [app-migration-namespace (:migration-namespace prj)]
    (db/with-db config
      (let [available-rollbacks (if (empty? (remove nil? rollbacks))
                                  (reverse (used-migrations))
                                  rollbacks)]
        (doseq [r available-rollbacks]
          (run-rollback r))
        (log/info " <- run-rollbacks ended.")))
    ;; see comment in run-migrations, above
    (if exit? (lein/exit))))<|MERGE_RESOLUTION|>--- conflicted
+++ resolved
@@ -61,19 +61,10 @@
     (migrate migration migrate-symbol rollback-symbol)))
 
 (defn run-migrations
-<<<<<<< HEAD
   [prj config exit? & migrations]
-  (let [app-migration-namespace (:migration-namespace prj)]
+  (let [app-migration-namespace (:migration-namespace prj)
+        used (used-migrations)]
     (db/with-db config
-=======
-  [prj config-file exit? & migrations]
-
-  (let [cfg (config/read-config config-file)
-        cfg (config/process-config cfg)
-        used (used-migrations)
-        app-migration-namespace (:migration-namespace prj)]
-    (db/with-db cfg
->>>>>>> 747b1fa2
       (log/info "Already used these: ")
       (pprint/pprint used)
       (let [core-migrations (load-migration-order "caribou.migrations")
