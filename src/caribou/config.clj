--- conflicted
+++ resolved
@@ -71,13 +71,8 @@
   []
   (let [boot-resource "config/boot.clj"
         boot (io/resource boot-resource)]
-<<<<<<< HEAD
    
     (if (nil? boot)
       (throw (Exception. (format "Could not find %s on the classpath" boot-resource))))
 
-=======
-    (if (nil? boot)
-      (throw (Exception. (format "Could not find %s in the classpath" boot-resource))))
->>>>>>> 216d6308
     (load-reader (io/reader boot))))
