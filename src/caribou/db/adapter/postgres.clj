--- conflicted
+++ resolved
@@ -28,11 +28,7 @@
   [table column new-name]
   (try
     (let [alter-statement "alter table %1 rename column %2 to %3"
-<<<<<<< HEAD
-          rename (out :db (clause alter-statement (map (comp zap name) [table column new-name])))]
-=======
-          rename (debug/out :db (clause alter-statement (map name [table column new-name])))]
->>>>>>> 6553a4ed
+          rename (debug/out :db (clause alter-statement (map (comp zap name) [table column new-name])))]
       (sql/do-commands rename))
     (catch Exception e (render-exception e))))
 
@@ -40,11 +36,7 @@
   [table column]
   (try
     (sql/do-commands
-<<<<<<< HEAD
-     (out :db (clause "drop index %1_%2_index" (map (comp zap name) [table column]))))
-=======
-     (debug/out :db (clause "drop index %1_%2_index" (map #(zap (name %)) [table column]))))
->>>>>>> 6553a4ed
+     (debug/out :db (clause "drop index %1_%2_index" (map (comp zap name) [table column]))))
     (catch Exception e (render-exception e))))
 
 (defrecord PostgresAdapter [config]
