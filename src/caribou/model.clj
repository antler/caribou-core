--- conflicted
+++ resolved
@@ -12,12 +12,8 @@
             [clojure.java.io :as io]
             [caribou.config :as config]
             [caribou.db.adapter.protocol :as adapter]
-<<<<<<< HEAD
             [caribou.logger :as log]
             [clojure.tools.logging :as logging]))
-=======
-            [caribou.logger :as log]))
->>>>>>> 90338f96
 
 (import java.util.Date)
 (import java.text.SimpleDateFormat)
