--- conflicted
+++ resolved
@@ -1,8 +1,4 @@
-<<<<<<< HEAD
-(defproject antler/caribou-core "0.9.10"
-=======
 (defproject antler/caribou-core "0.9.11"
->>>>>>> 43d54573
   :description "Caribou is a dynamic web application generator with antlers."
   :dependencies [[org.clojure/clojure "1.4.0"]
                  [org.clojure/java.jdbc "0.2.3"
