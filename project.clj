--- conflicted
+++ resolved
@@ -23,10 +23,7 @@
                  [leiningen-core "2.0.0-preview3"
                   :exclusions [org.clojure/clojure]]
                  [clj-aws-s3 "0.3.6"]
-<<<<<<< HEAD
-=======
                  [org.clojure/tools.nrepl "0.2.2"]
->>>>>>> 2e1ab2cf
                  [clucy "0.3.1"]
                  [fs "1.3.3"]
                  [org.mindrot/jbcrypt "0.3m"]]
