--- conflicted
+++ resolved
@@ -1,8 +1,4 @@
-<<<<<<< HEAD
-(defproject antler/caribou-core "0.8.1-PASSWORDS"
-=======
 (defproject antler/caribou-core "0.8.2"
->>>>>>> 592a8d93
   :description "Caribou is a dynamic web application generator with antlers."
   :dependencies [[org.clojure/clojure "1.3.0"]
                  [org.clojure/java.jdbc "0.2.3"]
