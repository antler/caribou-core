(ns caribou.test.model
  (:use [caribou.debug]
        [caribou.model]
        [clojure.test])
  (:require [clojure.java.jdbc :as sql]
            [clojure.java.io :as io]
            [caribou.db :as db]
            [caribou.util :as util]
            [caribou.config :as config]))

<<<<<<< HEAD
;; (def supported-dbs [:postgres :mysql])
(def supported-dbs [:postgres])
;; (def supported-dbs [:mysql])
;; (def supported-dbs [:postgres :mysql :h2])
;;(def supported-dbs [:h2])
=======
(def supported-dbs [:postgres :mysql])
;; (def supported-dbs [:postgres])
;; (def supported-dbs [:mysql])
;; (def supported-dbs [:postgres :mysql :h2])
;; (def supported-dbs [:h2])
>>>>>>> 5809288b
(def db-configs (doall (map #(config/read-config (io/resource (str "config/test-" (name %) ".clj"))) supported-dbs)))

(defn test-init
  []
  (invoke-models)
  (clear-queries))

(deftest invoke-model-test
  (doseq [config db-configs]
    (config/configure config)
    (sql/with-connection @config/db
      (let [model (util/query "select * from model where id = 1")
            invoked (invoke-model (first model))]
        (is (= "name" (-> invoked :fields :name :row :slug)))))))

(deftest model-lifecycle-test
  (doseq [config db-configs]
    (config/configure config)
    (sql/with-connection @config/db
      (test-init)
      (let [model (create :model
                          {:name "Yellow"
                           :description "yellowness yellow yellow"
                           :position 3
                           :fields [{:name "Gogon" :type "string"}
                                    {:name "Wibib" :type "boolean"}]})
            yellow (create :yellow {:gogon "obobo" :wibib true})]

        (is (<= 8 (count (-> @models :yellow :fields))))
        (is (= (model :name) "Yellow"))
        (is ((models :yellow) :name "Yellow"))
        (is (db/table? :yellow))
        (is (yellow :wibib))
        (is (= 1 (count (util/query "select * from yellow"))))
        
        (destroy :model (model :id))

        (is (not (db/table? :yellow)))
        (is (not (models :yellow)))))))

(deftest model-interaction-test
  (doseq [config db-configs]
    (config/configure config)
    (sql/with-connection @config/db
      (test-init)
      (try
        (let [yellow-row (create :model
                                 {:name "Yellow"
                                  :description "yellowness yellow yellow"
                                  :position 3
                                  :fields [{:name "Gogon" :type "string"}
                                           {:name "Wibib" :type "boolean"}]})

              zap-row (create :model
                              {:name "Zap"
                               :description "zap zappity zapzap"
                               :position 3
                               :fields [{:name "Ibibib" :type "string"}
                                        {:name "Yobob" :type "slug" :link_slug "ibibib"}
                                        {:name "Yellows" :type "collection" :dependent true :target_id (yellow-row :id)}]})

              yellow (models :yellow)
              zap (models :zap)

              zzzap (create :zap {:ibibib "kkkkkkk"})
              yyy (create :yellow {:gogon "obobo" :wibib true :zap_id (zzzap :id)})
              yyyz (create :yellow {:gogon "igigi" :wibib false :zap_id (zzzap :id)})
              yy (create :yellow {:gogon "lalal" :wibib true :zap_id (zzzap :id)})]
          (update :yellow (yyy :id) {:gogon "binbin"})
          (update :zap (zzzap :id)
                  {:ibibib "OOOOOO mmmmm   ZZZZZZZZZZ"
                   :yellows [{:id (yyyz :id) :gogon "IIbbiiIIIbbibib"}
                             {:gogon "nonononononon"}]})
          
          (let [zap-reload (db/choose :zap (zzzap :id))]
            (is (= ((db/choose :yellow (yyyz :id)) :gogon) "IIbbiiIIIbbibib"))
            (is (= ((db/choose :yellow (yyy :id)) :gogon) "binbin"))
            (is (= (zap-reload :yobob) "oooooo_mmmmm_zzzzzzzzzz"))
            (is (= "OOOOOO mmmmm   ZZZZZZZZZZ" ((from zap zap-reload {:include {}}) :ibibib)))
            (is (= 4 (count ((from zap zap-reload {:include {:yellows {}}}) :yellows))))

            (update :model (zap :id) {:fields [{:id (-> zap :fields :ibibib :row :id)
                                                :name "Okokok"}]})

            (update :model (yellow :id) {:name "Purple"
                                         :fields [{:id (-> yellow :fields :zap :row :id)
                                                   :name "Green"}]})

            (let [zappo (db/choose :zap (zzzap :id))
                  purple (db/choose :purple (yyy :id))]
              (is (= (zappo :okokok) "OOOOOO mmmmm   ZZZZZZZZZZ"))
              (is (= (purple :green_id) (zappo :id))))

            (destroy :zap (:id zap-reload))
            (let [purples (util/query "select * from purple")]
              (is (empty? purples))))

          (destroy :model (zap :id))

          (is (empty? (-> @models :purple :fields :green_id)))

          (destroy :model (-> @models :purple :id))

          (is (and (not (db/table? :purple))
                   (not (db/table? :yellow))
                   (not (db/table? :zap)))))

        (catch Exception e (util/render-exception e))
        (finally      
          (if (db/table? :yellow) (destroy :model (-> @models :yellow :id)))
          (if (db/table? :purple) (destroy :model (-> @models :purple :id)))
          (if (db/table? :zap) (destroy :model (-> @models :zap :id))))))))

(deftest model-link-test
  (doseq [config db-configs]
    (config/configure config)
    (sql/with-connection @config/db
      (test-init)
      (try
        (let [chartreuse-row
              (create :model
                      {:name "Chartreuse"
                       :description "chartreusey reuse chartreuse"
                       :position 3
                       :fields [{:name "Ondondon" :type "string"}
                                {:name "Kokok" :type "boolean"}]})

              fuchsia-row
              (create :model
                      {:name "Fuchsia"
                       :description "fuchfuchsia siasiasia fuchsia"
                       :position 3
                       :fields [{:name "Zozoz" :type "string"}
                                {:name "Chartreusii" :type "link" :dependent true :target_id (chartreuse-row :id)}]})

              chartreuse (models :chartreuse)
              fuchsia (models :fuchsia)
              charfuch (models :chartreusii_fuchsia)

              cf-link (-> chartreuse :fields :fuchsia)
              fc-link (-> fuchsia :fields :chartreusii)

              ccc (create :chartreuse {:ondondon "obobob" :kokok true})
              cdc (create :chartreuse {:ondondon "ikkik" :kokok false})
              cbc (create :chartreuse {:ondondon "zozoozozoz" :kokok false})

              fff (create :fuchsia {:zozoz "glowing"})
              fgf (create :fuchsia {:zozoz "torpid"})
              fef (create :fuchsia {:zozoz "bluish"})

              ]
          ;; make some links
          (link cf-link ccc fff)
          (link cf-link cdc fff)
          (link fc-link fgf cbc)

          ;; create links through update rather than directly
          (update :fuchsia (fef :id) {:chartreusii [cbc ccc {:ondondon "ikikik" :kokok false :fuchsia [{:zozoz "granular"}]}]})

          (is (= 2 (count (retrieve-links cf-link ccc))))
          (let [fff-X (from (models :fuchsia) fff {:include {:chartreusii {}}})
                cec (pick :chartreuse {:where {:ondondon "ikikik"} :include {:fuchsia {}}})]
            (is (= 2 (count (fff-X :chartreusii))))
            (is (some #(= % "granular") (map :zozoz (:fuchsia cec))))

            (update :model (:id chartreuse)
                    {:fields [{:id (-> cf-link :row :id) :name "Nightpurple" :slug "nightpurple"}]})

            (let [chartreuse (models :chartreuse)
                  coc (gather
                       :chartreuse
                       {:where {:nightpurple {:zozoz "granular"}}
                        :order {:nightpurple {:id :desc}}
                        :include {:nightpurple {}}
                        :limit 5
                        :offset 0})]
              (is (= 1 (count coc)))
              (is (= 2 (count (:nightpurple (first coc)))))
              (is (present? (models :chartreusii_nightpurple)))
              (let [falses (gather :chartreuse {:where {:kokok false}})]
                (is (= 3 (count falses)))))))

        (catch Exception e (util/render-exception e))

        (finally
          (if (db/table? :chartreuse) (destroy :model (-> @models :chartreuse :id)))
          (if (db/table? :fuchsia) (destroy :model (-> @models :fuchsia :id))))))))

(deftest parallel-include-test
  (doseq [config db-configs]
    (config/configure config)
    (sql/with-connection @config/db
      (test-init)
      (try
        (let [base-row (create
                        :model
                        {:name "Base"
                         :fields [{:name "Thing" :type "string"}]})
              level-row (create
                         :model
                         {:name "Level"
                          :fields [{:name "Strata" :type "integer"}
                                   {:name "Base" :type "part" :target_id (:id base-row)
                                    :dependent true :reciprocal_name "Levels"}]})
              void-row (create
                        :model
                        {:name "Void"
                         :fields [{:name "Tether" :type "string"}
                                  {:name "Base" :type "part" :target_id (:id base-row)
                                   :dependent true :reciprocal_name "Void"}]})

              base-a (create :base {:thing "AAAA" :position 1
                                    :levels [{:strata 5} {:strata 8} {:strata -3}]
                                    :void [{:tether "ooo"} {:tether "vvv"} {:tether "xxx"}]})
              base-b (create :base {:thing "BBBB" :position 2
                                    :levels [{:strata 12} {:strata 88} {:strata 33}]
                                    :void [{:tether "xxx"} {:tether "lll"}]})
              base-c (create :base {:thing "CCCC" :position 3
                                    :levels [{:strata 5} {:strata -8} {:strata -3}]
                                    :void [{:tether "mmm"} {:tether "ddd"}]})
              base-d (create :base {:thing "DDDD" :position 4
                                    :levels [{:strata 5} {:strata -11} {:strata -33}]
                                    :void [{:tether "xxx"}]})
              base-e (create :base {:thing "EEEE" :position 5
                                    :levels [{:strata 5} {:strata -8} {:strata -3}]
                                    :void [{:tether "lll"} {:tether "xxx"} {:tether "www"}]})

              voids (gather :void)

              bases (gather
                     :base
                     {:include {:levels {} :void {}}
                      :where {:levels {:strata 5} :void {:tether "xxx"}}
                      :limit 1 :offset 1
                      :order {:position :asc}})
              ]
          (is (= 11 (count voids)))
          (is (= 1 (count bases)))
          (is (= "DDDD" (-> bases first :thing))))
        (catch Exception e (util/render-exception e))  ;;;  ))))
        (finally
         (if (db/table? :base) (destroy :model (-> @models :base :id)))
         (if (db/table? :level) (destroy :model (-> @models :level :id)))
         (if (db/table? :void) (destroy :model (-> @models :void :id))))))))


(deftest localized-model-test
  (doseq [config db-configs]
    (config/configure config)
    (sql/with-connection @config/db
      (test-init)
      (try
        (let [place (create :locale {:language "Ibeo" :region "Glass" :code "ib_or"})
              everywhere (create
                          :model
                          {:name "Everywhere" :localized true
                           :fields [{:name "Up" :type "string"}
                                    {:name "Grass" :type "text"}
                                    {:name "Through" :type "boolean"}
                                    {:name "Form Structure" :type "asset"}
                                    {:name "Colocate" :type "address"}
                                    ;; {:name "Whentime" :type "timestamp"}
                                    {:name "Under" :type "decimal"}]})
              other (create :locale {:language "Gornon" :region "Ipipip" :code "go_xb"})
              nowhere (create
                       :model
                       {:name "Nowhere" :localized true
                        :fields [{:name "Down" :type "string"}
                                 {:name "Everywhere" :type "link" :dependent true :target_id (everywhere :id)}]})
              a (create :everywhere {:up "Hey" :grass "On" :through true :under 10.1})
              b (create :everywhere {:up "What" :grass "Bead" :through true :under 33.333})
              c (create :everywhere {:up "Is" :grass "Growth" :through false :under 22222})
              xxx (create :nowhere {:down "Ylel" :everywhere [{:id (:id a)}]})
              outer (create :locale {:language "Obooe" :region "Xorxox" :code "xo_ub"})
              other-other (update :locale (:id other) {:code "bx_pa"})

              _ (update :model (:id everywhere) {:fields [{:id (-> @models :everywhere :fields :grass :row :id)
                                                           :name "Blade" :slug "blade"}]})

              xxx-other (update :nowhere (:id xxx) {:down "IiiiiiIIIIIII"} {:locale "xo_ub"})
              xxx-other (update :nowhere (:id xxx) {:down "Prortrobr"
                                                    :everywhere [{:id (:id b)} {:id (:id c)}]} {:locale "bx_pa"})
              xxx-other (update :nowhere (:id xxx) {:down "Grungruublor"
                                                    :everywhere [{:id (:id b)}]} {:locale "ib_or"})

              xo-ub-eees
              (gather
               :everywhere
               {:include {:nowhere {}}
                :where {:nowhere {:down "IiiiiiIIIIIII"}}
                :order {:nowhere {:down :desc}}
                :limit 3
                :locale "xo_ub"})
              
              bx-pa-eees
              (gather
               :everywhere
               {:include {:nowhere {}}
                :where {:nowhere {:down "Prortrobr"}}
                :order {:nowhere {:down :desc}}
                :limit 3
                :locale "bx_pa"})

              ib-or-eees
              (gather
               :everywhere
               {:include {:nowhere {}}
                :where {:nowhere {:down "Grungruublor"}}
                :order {:nowhere {:down :desc}}
                :limit 1
                :locale "ib_or"})

              ordered-everywhere
              (gather
               :everywhere
               {:order {:blade :desc}
                :limit 2
                :offset 1})

              joins
              (gather
               :everywhere_nowhere
               {:include {:everywhere {}}
                :where {:everywhere {:through true}}
                :order {:everywhere {:under :asc}}})

              bx-joins
              (gather
               :everywhere_nowhere
               {:include {:everywhere {}}
                :where {:everywhere {:through true}}
                :order {:everywhere {:under :asc}}
                :locale "bx_pa"})

              nowhat
              (pick
               :nowhere
               {:where {:id (:id xxx)}
                :locale "bx_pa"})
              
              everywhat
              (pick
               :everywhere
               {:where {:id (:id c)}
                :locale "xo_ub"})
              ]

          (is (= 1 (count xo-ub-eees)))
          (is (= 3 (count bx-pa-eees)))
          (is (= 1 (count ib-or-eees)))
          (is (= '("Growth" "Bead") (map :blade ordered-everywhere)))
          (is (= 1 (count joins)))
          (is (= "Hey" (-> joins first :everywhere :up)))
          (is (= "Prortrobr" (:down nowhat)))
          (is (= "Is" (:up everywhat)))

          (is (= 2 (count bx-joins)))
          (is (= '("Hey" "What") (map #(-> % :everywhere :up) bx-joins)))

          (println (form-uberquery
                    (@models :everywhere)
                    {:include {:nowhere {}}
                     :where {:nowhere {:down "Ylel"}}
                     :order {:nowhere {:down :desc}}
                     :limit 3
                     :locale "xo_ub"}))

          )
        (catch Exception e (util/render-exception e))
;; ))))
        (finally
         (if (db/table? :everywhere)
           (do
             (db/do-sql "delete from locale")
             (destroy :model (-> @models :nowhere :id))
             (destroy :model (-> @models :everywhere :id)))))))))

(deftest nested-model-test
  (doseq [config db-configs]
    (config/configure config)
    (sql/with-connection @config/db
      (test-init)
      (try
        (let [white (create :model {:name "White" :nested true :fields [{:name "Grey" :type "string"}]})
              aaa (create :white {:grey "obobob"})
              bbb (create :white {:grey "ininin" :parent_id (aaa :id)})
              ccc (create :white {:grey "kkukku" :parent_id (aaa :id)})
              ddd (create :white {:grey "zezeze" :parent_id (bbb :id)})
              eee (create :white {:grey "omomom" :parent_id (ddd :id)})
              fff (create :white {:grey "mnomno" :parent_id (ddd :id)})
              ggg (create :white {:grey "jjijji" :parent_id (ccc :id)})
              tree (arrange-tree [aaa bbb ccc ddd eee fff ggg])]
          ;; fff_path (progenitors :white (fff :id))
          ;; bbb_children (descendents :white (bbb :id))]
          ;; (is (= 4 (count fff_path)))
          ;; (is (= 4 (count bbb_children))))
          (doseq [branch tree]
            (println (doall (str tree))))
          (is (= 1 (count tree))))
        (catch Exception e (util/render-exception e))
        (finally (if (db/table? :white) (destroy :model (-> @models :white :id))))))))

;; (deftest migration-test
;;   (sql/with-connection @config/db
;;     (init)))<|MERGE_RESOLUTION|>--- conflicted
+++ resolved
@@ -8,19 +8,11 @@
             [caribou.util :as util]
             [caribou.config :as config]))
 
-<<<<<<< HEAD
-;; (def supported-dbs [:postgres :mysql])
-(def supported-dbs [:postgres])
-;; (def supported-dbs [:mysql])
-;; (def supported-dbs [:postgres :mysql :h2])
-;;(def supported-dbs [:h2])
-=======
 (def supported-dbs [:postgres :mysql])
 ;; (def supported-dbs [:postgres])
 ;; (def supported-dbs [:mysql])
 ;; (def supported-dbs [:postgres :mysql :h2])
 ;; (def supported-dbs [:h2])
->>>>>>> 5809288b
 (def db-configs (doall (map #(config/read-config (io/resource (str "config/test-" (name %) ".clj"))) supported-dbs)))
 
 (defn test-init
